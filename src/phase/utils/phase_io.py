--- conflicted
+++ resolved
@@ -100,11 +100,7 @@
         return response.json()
 
 
-<<<<<<< HEAD
-    def create(self, key_value_pairs: List[Tuple[str, str]], env_name: str, app_name: str = None, app_id: str = None, path: str = '/', override_value: str = None) -> requests.Response:
-=======
-    def create(self, key_value_pairs: List[Tuple[str, str]], env_name: str, app_name: str, path: str = '/', override_value: Optional[str] = None) -> requests.Response:
->>>>>>> ab824020
+    def create(self, key_value_pairs: List[Tuple[str, str]], env_name: str, app_name: Optional[str] = None, app_id: Optional[str] = None, path: str = '/', override_value: Optional[str] = None) -> requests.Response:
         """
         Create secrets in Phase KMS with support for specifying a path and overrides.
 
@@ -160,11 +156,7 @@
         return create_phase_secrets(self._token_type, self._app_secret.app_token, env_id, secrets, self._api_host)
 
 
-<<<<<<< HEAD
-    def get(self, env_name: str, keys: List[str] = None, app_name: str = None, app_id: str = None, tag: str = None, path: str = '') -> List[Dict]:
-=======
-    def get(self, env_name: str, keys: List[str] = None, app_name: Optional[str] = None, tag: Optional[str] = None, path: str = '') -> List[Dict]:
->>>>>>> ab824020
+    def get(self, env_name: str, keys: List[str] = None, app_name: Optional[str] = None, app_id:  Optional[str] = None, tag: Optional[str] = None, path: str = '') -> List[Dict]:
         """
         Get secrets from Phase KMS based on key and environment, with support for personal overrides,
         optional tag matching, decrypting comments, and now including path support and key digest optimization.
@@ -246,11 +238,7 @@
         return results
 
 
-<<<<<<< HEAD
-    def update(self, env_name: str, key: str, value: str = None, app_name: str = None, app_id: str = None, source_path: str = '', destination_path: str = None, override: bool = False, toggle_override: bool = False) -> str:
-=======
-    def update(self, env_name: str, key: str, value: Optional[str] = None, app_name: Optional[str] = None, source_path: str = '', destination_path: Optional[str] = None, override: bool = False, toggle_override: bool = False) -> str:
->>>>>>> ab824020
+    def update(self, env_name: str, key: str, value: Optional[str] = None, app_name: Optional[str] = None, app_id: Optional[str] = None, source_path: str = '', destination_path: Optional[str] = None, override: bool = False, toggle_override: bool = False) -> str:
         """
         Update a secret in Phase KMS based on key and environment, with support for source and destination paths.
 
@@ -263,13 +251,8 @@
             source_path (str, optional): The current path of the secret. Defaults to root path '/'.
             destination_path (str, optional): The new path for the secret, if changing its location.
             override (bool, optional): Whether to update an overridden secret value. Defaults to False.
-<<<<<<< HEAD
-            toggle_override (bool, optional): Whether to toggle the override state. Defaults to False.
-                
-=======
             toggle_override (bool, optional): Whether to toggle the override state between active and inactive. Defaults to False.
 
->>>>>>> ab824020
         Returns:
             str: A message indicating the outcome of the update operation.
         """
@@ -363,11 +346,7 @@
             return f"Error: Failed to update secret. HTTP Status Code: {response.status_code}"
 
 
-<<<<<<< HEAD
-    def delete(self, env_name: str, keys_to_delete: List[str], app_name: str = None, app_id: str = None, path: str = None) -> List[str]:
-=======
-    def delete(self, env_name: str, keys_to_delete: List[str], app_name: Optional[str] = None, path: Optional[str] = None) -> List[str]:
->>>>>>> ab824020
+    def delete(self, env_name: str, keys_to_delete: List[str], app_name: Optional[str] = None, app_id: Optional[str] = None, path: Optional[str] = None) -> List[str]:
         """
         Delete secrets in Phase KMS based on keys and environment, with optional path support.
 
@@ -417,14 +396,9 @@
                 keys_not_found.append(key)
 
         if secret_ids_to_delete:
-<<<<<<< HEAD
             delete_response = delete_phase_secrets(self._token_type, self._app_secret.app_token, env_id, secret_ids_to_delete, self._api_host)
             if delete_response.status_code != 200:
                 raise ValueError(f"Failed to delete secrets. Status code: {delete_response.status_code}")
-=======
-            delete_phase_secrets(self._token_type, self._app_secret.app_token, env_id, secret_ids_to_delete, self._api_host)
-
->>>>>>> ab824020
         return keys_not_found
 
 
